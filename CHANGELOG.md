--- conflicted
+++ resolved
@@ -64,11 +64,7 @@
 Previous versions of `grafana/ui` components were typed incorrectly due to a dependency mismatch between emotion 10 and 11 causing a `css` prop to be added to components that extended react types.
 Issue [#38078](https://github.com/grafana/grafana/issues/38078)
 
-<<<<<<< HEAD
-Panel queries and/or annotation queries that used more than one statistic will be converted into one query/annotation per statistic. In case an alerting rule was based on a query row that had more than one statistic, it would now be based only on the first statistic for that query row. New alerting rules will not be created for migrated queries. Please note that in most cases it would not make sense to have an alerting rule that is based on multiple statistics anyway. Issue [#36925](https://github.com/grafana/grafana/issues/36925)
-=======
 Panel and annotation queries using more than one statistic now converts into one query/annotation per statistic. Alerting rules based on a query row with multiple statistics now considers only the first statistic from that query row. New alerting rules are not created for migrated queries. Usually, it does not make sense to have an alerting rule based on multiple statistics. Issue [#36925](https://github.com/grafana/grafana/issues/36925)
->>>>>>> 593140cf
 
 ### Deprecations
 
