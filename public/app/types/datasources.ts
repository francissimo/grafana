--- conflicted
+++ resolved
@@ -1,27 +1,5 @@
 import { LayoutMode } from '../core/components/LayoutSelector/LayoutSelector';
 import { Plugin } from './plugins';
-
-export interface DataSourcePermission {
-  id: number;
-  datasourceId: number;
-  permission: number;
-  permissionName: string;
-  created: string;
-  updated: string;
-  userId?: number;
-  userLogin?: string;
-  userEmail?: string;
-  userAvatarUrl?: string;
-  teamId?: number;
-  teamAvatarUrl?: string;
-  team?: string;
-}
-
-export interface DataSourcePermissionDTO {
-  datasourceId: number;
-  enabled: boolean;
-  permissions: DataSourcePermission[];
-}
 
 export interface DataSource {
   id: number;
@@ -35,18 +13,12 @@
   user: string;
   database: string;
   basicAuth: boolean;
-<<<<<<< HEAD
   basicAuthPassword: string;
   basicAuthUser: string;
   isDefault: boolean;
   jsonData: { authType: string; defaultRegion: string };
   readOnly: boolean;
   withCredentials: boolean;
-=======
-  isDefault: boolean;
-  jsonData: { authType: string; defaultRegion: string };
-  readOnly: boolean;
->>>>>>> 6c473d33
 }
 
 export interface DataSourcesState {
@@ -59,7 +31,4 @@
   dataSource: DataSource;
   dataSourceMeta: Plugin;
   hasFetched: boolean;
-  dataSource: DataSource;
-  dataSourceMeta: Plugin;
-  dataSourcePermission: DataSourcePermissionDTO;
 }