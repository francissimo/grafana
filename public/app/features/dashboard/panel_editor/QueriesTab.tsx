// Libraries
import React, { PureComponent } from 'react';
// Components
import { DataSourcePicker } from 'app/core/components/Select/DataSourcePicker';
import { QueryOptions } from './QueryOptions';
import {
  PanelOptionsGroup,
  CustomScrollbar,
  Container,
  stylesFactory,
  Button,
  Field,
  Input,
  Icon,
  IconButton,
} from '@grafana/ui';
import { getLocationSrv } from '@grafana/runtime';
import { QueryEditorRows } from './QueryEditorRows';
// Services
import { getDatasourceSrv } from 'app/features/plugins/datasource_srv';
import { backendSrv } from 'app/core/services/backend_srv';
import config from 'app/core/config';
// Types
import { PanelModel } from '../state/PanelModel';
import { DashboardModel } from '../state/DashboardModel';
import { DataQuery, DataSourceSelectItem, DefaultTimeRange, LoadingState, PanelData } from '@grafana/data';
import { PluginHelp } from 'app/core/components/PluginHelp/PluginHelp';
import { addQuery } from 'app/core/utils/query';
import { Unsubscribable } from 'rxjs';
import { DashboardQueryEditor, isSharedDashboardQuery } from 'app/plugins/datasource/dashboard';
import { expressionDatasource, ExpressionDatasourceID } from 'app/features/expressions/ExpressionDatasource';
<<<<<<< HEAD
import { css } from 'emotion';
import { QueryOperationRow } from 'app/core/components/QueryOperationRow/QueryOperationRow';
=======
import { e2e } from '@grafana/e2e';
>>>>>>> e505babb

interface Props {
  panel: PanelModel;
  dashboard: DashboardModel;
}

interface State {
  currentDS: DataSourceSelectItem;
  helpContent: JSX.Element;
  isLoadingHelp: boolean;
  isPickerOpen: boolean;
  isAddingMixed: boolean;
  scrollTop: number;
  data: PanelData;
}

export class QueriesTab extends PureComponent<Props, State> {
  datasources: DataSourceSelectItem[] = getDatasourceSrv().getMetricSources();
  backendSrv = backendSrv;
  querySubscription: Unsubscribable;

  state: State = {
    isLoadingHelp: false,
    currentDS: this.findCurrentDataSource(),
    helpContent: null,
    isPickerOpen: false,
    isAddingMixed: false,
    scrollTop: 0,
    data: {
      state: LoadingState.NotStarted,
      series: [],
      timeRange: DefaultTimeRange,
    },
  };

  componentDidMount() {
    const { panel } = this.props;
    const queryRunner = panel.getQueryRunner();

    this.querySubscription = queryRunner.getData(false).subscribe({
      next: (data: PanelData) => this.onPanelDataUpdate(data),
    });
  }

  componentWillUnmount() {
    if (this.querySubscription) {
      this.querySubscription.unsubscribe();
      this.querySubscription = null;
    }
  }

  onPanelDataUpdate(data: PanelData) {
    this.setState({ data });
  }

  findCurrentDataSource(): DataSourceSelectItem {
    const { panel } = this.props;
    return this.datasources.find(datasource => datasource.value === panel.datasource) || this.datasources[0];
  }

  onChangeDataSource = (datasource: DataSourceSelectItem) => {
    const { panel } = this.props;
    const { currentDS } = this.state;

    // switching to mixed
    if (datasource.meta.mixed) {
      // Set the datasource on all targets
      panel.targets.forEach(target => {
        if (target.datasource !== ExpressionDatasourceID) {
          target.datasource = panel.datasource;
          if (!target.datasource) {
            target.datasource = config.defaultDatasource;
          }
        }
      });
    } else if (currentDS) {
      // if switching from mixed
      if (currentDS.meta.mixed) {
        // Remove the explicit datasource
        for (const target of panel.targets) {
          if (target.datasource !== ExpressionDatasourceID) {
            delete target.datasource;
          }
        }
      } else if (currentDS.meta.id !== datasource.meta.id) {
        // we are changing data source type, clear queries
        panel.targets = [{ refId: 'A' }];
      }
    }

    panel.datasource = datasource.value;
    panel.refresh();

    this.setState({
      currentDS: datasource,
    });
  };

  openQueryInspector = () => {
    const { panel } = this.props;
    getLocationSrv().update({
      query: { inspect: panel.id, inspectTab: 'query' },
      partial: true,
    });
  };

  renderHelp = () => {
    return <PluginHelp plugin={this.state.currentDS.meta} type="query_help" />;
  };

  /**
   * Sets the queries for the panel
   */
  onUpdateQueries = (queries: DataQuery[]) => {
    this.props.panel.targets = queries;
    this.forceUpdate();
  };

  onAddQueryClick = () => {
    if (this.state.currentDS.meta.mixed) {
      this.setState({ isAddingMixed: true });
      return;
    }

    this.onUpdateQueries(addQuery(this.props.panel.targets));
    this.onScrollBottom();
  };

  onAddExpressionClick = () => {
    this.onUpdateQueries(addQuery(this.props.panel.targets, expressionDatasource.newQuery()));
    this.onScrollBottom();
  };

  onScrollBottom = () => {
    this.setState({ scrollTop: 1000 });
  };

  renderTopSection(styles: QueriesTabStyls) {
    const { panel } = this.props;
    const { currentDS } = this.state;

    return (
      <>
        <div className="gf-form-inline">
          <div className="gf-form gf-form--grow">
            <div className="gf-form-label">
              <Icon name="angle-down" />
            </div>
            <div className="gf-form-label">Data source</div>
            <DataSourcePicker datasources={this.datasources} onChange={this.onChangeDataSource} current={currentDS} />
            <div className="gf-form-label gf-form-label--grow">
              <IconButton name="question-circle" size="lg" />
            </div>
            <Button variant="secondary">Query inspector</Button>
          </div>
        </div>
        <QueryOptions panel={panel} datasource={currentDS} />
      </>
    );
    // <QueryOperationRow
    //     title="Data source"
    //     headerElement={
    //       <>
    // <Icon name="angle-down" />
    //         <div className={styles.dsPicker}>
    //           <DataSourcePicker datasources={this.datasources} onChange={this.onChangeDataSource} current={currentDS} />
    //         </div>
    //       </>
    //     }
    //   >
    //     <div className={styles.topSection}>
    //       <QueryOptions panel={panel} datasource={currentDS} />
    //     </div>
    //   </QueryOperationRow>
  }

  renderMixedPicker = () => {
    // We cannot filter on mixed flag as some mixed data sources like external plugin
    // meta queries data source is mixed but also supports it's own queries
    const filteredDsList = this.datasources.filter(ds => ds.meta.id !== 'mixed');

    return (
      <DataSourcePicker
        datasources={filteredDsList}
        onChange={this.onAddMixedQuery}
        current={null}
        autoFocus={true}
        onBlur={this.onMixedPickerBlur}
        openMenuOnFocus={true}
      />
    );
  };

  onAddMixedQuery = (datasource: any) => {
    this.props.panel.targets = addQuery(this.props.panel.targets, { datasource: datasource.name });
    this.setState({ isAddingMixed: false, scrollTop: this.state.scrollTop + 10000 });
    this.forceUpdate();
  };

  onMixedPickerBlur = () => {
    this.setState({ isAddingMixed: false });
  };

  onQueryChange = (query: DataQuery, index: number) => {
    this.props.panel.changeQuery(query, index);
    this.forceUpdate();
  };

  setScrollTop = (event: React.MouseEvent<HTMLElement>) => {
    const target = event.target as HTMLElement;
    this.setState({ scrollTop: target.scrollTop });
  };

  renderQueries() {
    const { panel, dashboard } = this.props;
    const { currentDS, data } = this.state;

    if (isSharedDashboardQuery(currentDS.name)) {
      return <DashboardQueryEditor panel={panel} panelData={data} onChange={query => this.onUpdateQueries([query])} />;
    }

    return (
<<<<<<< HEAD
      <QueryEditorRows
        queries={panel.targets}
        datasource={currentDS}
        onChangeQueries={this.onUpdateQueries}
        onScrollBottom={this.onScrollBottom}
        panel={panel}
        dashboard={dashboard}
        data={data}
      />
=======
      <div aria-label={e2e.components.QueryTab.selectors.content}>
        <QueryEditorRows
          queries={panel.targets}
          datasource={currentDS}
          onChangeQueries={this.onUpdateQueries}
          onScrollBottom={this.onScrollBottom}
          panel={panel}
          dashboard={dashboard}
          data={data}
        />
        <PanelOptionsGroup>
          <QueryOptions panel={panel} datasource={currentDS} />
        </PanelOptionsGroup>
      </div>
>>>>>>> e505babb
    );
  }

  renderAddQueryRow(styles: QueriesTabStyls) {
    const { currentDS, isAddingMixed } = this.state;
    const showAddButton = !(isAddingMixed || isSharedDashboardQuery(currentDS.name));

    return (
      <div className={styles.addQueryRow}>
        {showAddButton && (
          <Button icon="plus" onClick={this.onAddQueryClick} variant="secondary">
            Add query
          </Button>
        )}
        {isAddingMixed && this.renderMixedPicker()}
        {config.featureToggles.expressions && (
          <Button icon="plus" onClick={this.onAddExpressionClick} variant="secondary">
            Add Expression
          </Button>
        )}
      </div>
    );
  }

  render() {
    const { scrollTop } = this.state;
    const styles = getStyles();

    return (
      <CustomScrollbar
        autoHeightMin="100%"
        autoHide={true}
        updateAfterMountMs={300}
        scrollTop={scrollTop}
        setScrollTop={this.setScrollTop}
      >
        <div className={styles.innerWrapper}>
          {this.renderTopSection(styles)}
          <div className={styles.queriesWrapper}>{this.renderQueries()}</div>
          {this.renderAddQueryRow(styles)}
        </div>
      </CustomScrollbar>
    );
  }
}

const getStyles = stylesFactory(() => {
  const { theme } = config;

  return {
    innerWrapper: css`
      display: flex;
      flex-direction: column;
      height: 100%;
      padding: ${theme.spacing.md};
    `,
    topSection: css`
      display: flex;
      padding: 0;
    `,
    dsPicker: css`
      flex-grow: 1;
      margin-left: ${theme.spacing.md};
    `,
    topSectionItem: css`
      margin-right: ${theme.spacing.md};
    `,
    queriesWrapper: css`
      padding: 16px 0;
    `,
    addQueryRow: css``,
  };
});

type QueriesTabStyls = ReturnType<typeof getStyles>;<|MERGE_RESOLUTION|>--- conflicted
+++ resolved
@@ -13,6 +13,8 @@
   Input,
   Icon,
   IconButton,
+  HorizontalGroup,
+  VerticalGroup,
 } from '@grafana/ui';
 import { getLocationSrv } from '@grafana/runtime';
 import { QueryEditorRows } from './QueryEditorRows';
@@ -29,12 +31,9 @@
 import { Unsubscribable } from 'rxjs';
 import { DashboardQueryEditor, isSharedDashboardQuery } from 'app/plugins/datasource/dashboard';
 import { expressionDatasource, ExpressionDatasourceID } from 'app/features/expressions/ExpressionDatasource';
-<<<<<<< HEAD
 import { css } from 'emotion';
+import { e2e } from '@grafana/e2e';
 import { QueryOperationRow } from 'app/core/components/QueryOperationRow/QueryOperationRow';
-=======
-import { e2e } from '@grafana/e2e';
->>>>>>> e505babb
 
 interface Props {
   panel: PanelModel;
@@ -177,38 +176,28 @@
     const { currentDS } = this.state;
 
     return (
-      <>
-        <div className="gf-form-inline">
-          <div className="gf-form gf-form--grow">
-            <div className="gf-form-label">
-              <Icon name="angle-down" />
+      <div>
+        <div className={styles.dataSourceRow}>
+          <div className="gf-form-inline">
+            <DataSourcePicker datasources={this.datasources} onChange={this.onChangeDataSource} current={currentDS} />
+            <div className="gf-form">
+              <div className="gf-form-label">
+                <IconButton name="question-circle" size="lg" />
+              </div>
+              <div className="gf-form-label">
+                <IconButton name="bug" size="lg" tooltip="Open query inspector" />
+              </div>
             </div>
-            <div className="gf-form-label">Data source</div>
-            <DataSourcePicker datasources={this.datasources} onChange={this.onChangeDataSource} current={currentDS} />
-            <div className="gf-form-label gf-form-label--grow">
-              <IconButton name="question-circle" size="lg" />
-            </div>
-            <Button variant="secondary">Query inspector</Button>
           </div>
         </div>
-        <QueryOptions panel={panel} datasource={currentDS} />
-      </>
-    );
-    // <QueryOperationRow
-    //     title="Data source"
-    //     headerElement={
-    //       <>
-    // <Icon name="angle-down" />
-    //         <div className={styles.dsPicker}>
-    //           <DataSourcePicker datasources={this.datasources} onChange={this.onChangeDataSource} current={currentDS} />
-    //         </div>
-    //       </>
-    //     }
-    //   >
-    //     <div className={styles.topSection}>
-    //       <QueryOptions panel={panel} datasource={currentDS} />
-    //     </div>
-    //   </QueryOperationRow>
+
+        <QueryOperationRow title="Options">
+          <div className={styles.topSection}>
+            <QueryOptions panel={panel} datasource={currentDS} />
+          </div>
+        </QueryOperationRow>
+      </div>
+    );
   }
 
   renderMixedPicker = () => {
@@ -257,17 +246,6 @@
     }
 
     return (
-<<<<<<< HEAD
-      <QueryEditorRows
-        queries={panel.targets}
-        datasource={currentDS}
-        onChangeQueries={this.onUpdateQueries}
-        onScrollBottom={this.onScrollBottom}
-        panel={panel}
-        dashboard={dashboard}
-        data={data}
-      />
-=======
       <div aria-label={e2e.components.QueryTab.selectors.content}>
         <QueryEditorRows
           queries={panel.targets}
@@ -278,11 +256,7 @@
           dashboard={dashboard}
           data={data}
         />
-        <PanelOptionsGroup>
-          <QueryOptions panel={panel} datasource={currentDS} />
-        </PanelOptionsGroup>
       </div>
->>>>>>> e505babb
     );
   }
 
@@ -291,19 +265,19 @@
     const showAddButton = !(isAddingMixed || isSharedDashboardQuery(currentDS.name));
 
     return (
-      <div className={styles.addQueryRow}>
+      <HorizontalGroup spacing="md" align="flex-start">
         {showAddButton && (
           <Button icon="plus" onClick={this.onAddQueryClick} variant="secondary">
-            Add query
+            Query
           </Button>
         )}
         {isAddingMixed && this.renderMixedPicker()}
         {config.featureToggles.expressions && (
           <Button icon="plus" onClick={this.onAddExpressionClick} variant="secondary">
-            Add Expression
+            Expression
           </Button>
         )}
-      </div>
+      </HorizontalGroup>
     );
   }
 
@@ -343,9 +317,8 @@
       display: flex;
       padding: 0;
     `,
-    dsPicker: css`
-      flex-grow: 1;
-      margin-left: ${theme.spacing.md};
+    dataSourceRow: css`
+      margin-bottom: ${theme.spacing.md};
     `,
     topSectionItem: css`
       margin-right: ${theme.spacing.md};
@@ -353,7 +326,6 @@
     queriesWrapper: css`
       padding: 16px 0;
     `,
-    addQueryRow: css``,
   };
 });
 
