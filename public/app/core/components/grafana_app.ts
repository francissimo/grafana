///<reference path="../../headers/common.d.ts" />

import config from 'app/core/config';
import store from 'app/core/store';
import _ from 'lodash';
import angular from 'angular';
import $ from 'jquery';

import coreModule from 'app/core/core_module';
import {profiler} from 'app/core/profiler';
import appEvents from 'app/core/app_events';

export class GrafanaCtrl {

  /** @ngInject */
  constructor($scope, alertSrv, utilSrv, $rootScope, $controller, contextSrv) {

    $scope.init = function() {
      $scope.contextSrv = contextSrv;

      $rootScope.appSubUrl = config.appSubUrl;
      $scope._ = _;

      profiler.init(config, $rootScope);
      alertSrv.init();
      utilSrv.init();

      $scope.dashAlerts = alertSrv;
    };

    $scope.initDashboard = function(dashboardData, viewScope) {
      $scope.appEvent("dashboard-fetch-end", dashboardData);
      $controller('DashboardCtrl', { $scope: viewScope }).init(dashboardData);
    };

    $rootScope.onAppEvent = function(name, callback, localScope) {
      var unbind = $rootScope.$on(name, callback);
      var callerScope = this;
      if (callerScope.$id === 1 && !localScope) {
        console.log('warning rootScope onAppEvent called without localscope');
      }
      if (localScope) {
        callerScope = localScope;
      }
      callerScope.$on('$destroy', unbind);
    };

    $rootScope.appEvent = function(name, payload) {
      $rootScope.$emit(name, payload);
      appEvents.emit(name, payload);
    };

    $rootScope.colors = [
      "#7EB26D","#EAB839","#6ED0E0","#EF843C","#E24D42","#1F78C1","#BA43A9","#705DA0",
      "#508642","#CCA300","#447EBC","#C15C17","#890F02","#0A437C","#6D1F62","#584477",
      "#B7DBAB","#F4D598","#70DBED","#F9BA8F","#F29191","#82B5D8","#E5A8E2","#AEA2E0",
      "#629E51","#E5AC0E","#64B0C8","#E0752D","#BF1B00","#0A50A1","#962D82","#614D93",
      "#9AC48A","#F2C96D","#65C5DB","#F9934E","#EA6460","#5195CE","#D683CE","#806EB7",
      "#3F6833","#967302","#2F575E","#99440A","#58140C","#052B51","#511749","#3F2B5B",
      "#E0F9D7","#FCEACA","#CFFAFF","#F9E2D2","#FCE2DE","#BADFF4","#F9D9F9","#DEDAF7"
    ];

    $scope.init();
  }
}

/** @ngInject */
export function grafanaAppDirective(playlistSrv, contextSrv, $timeout, $rootScope) {
  return {
    restrict: 'E',
    controller: GrafanaCtrl,
    link: (scope, elem) => {
      var sidemenuOpen;
      var body = $('body');

      // see https://github.com/zenorocha/clipboard.js/issues/155
      $.fn.modal.Constructor.prototype.enforceFocus = function() {};

      sidemenuOpen = scope.contextSrv.sidemenu;
      body.toggleClass('sidemenu-open', sidemenuOpen);

      scope.$watch('contextSrv.sidemenu', newVal => {
        if (sidemenuOpen !== scope.contextSrv.sidemenu) {
          sidemenuOpen = scope.contextSrv.sidemenu;
          body.toggleClass('sidemenu-open', scope.contextSrv.sidemenu);
        }
      });

      // tooltip removal fix
      // manage page classes
      var pageClass;
      scope.$on("$routeChangeSuccess", function(evt, data) {
        if (pageClass) {
          body.removeClass(pageClass);
        }

        if (data.$$route) {
          pageClass = data.$$route.pageClass;
          if (pageClass) {
            body.addClass(pageClass);
          }
        }

        $("#tooltip, .tooltip").remove();

        // check for kiosk url param
        if (data.params.kiosk) {
          appEvents.emit('toggle-kiosk-mode');
        }
      });

      // handle kiosk mode
      appEvents.on('toggle-kiosk-mode', () => {
        body.toggleClass('page-kiosk-mode');
      });

      // handle in active view state class
      var lastActivity = new Date().getTime();
      var activeUser = true;
      var inActiveTimeLimit = 60 * 1000;
      var sidemenuHidden = false;

      function checkForInActiveUser() {
        if (!activeUser) {
          return;
        }
        // only go to activity low mode on dashboard page
        if (!body.hasClass('page-dashboard')) {
          return;
        }

        if ((new Date().getTime() - lastActivity) > inActiveTimeLimit) {
          activeUser = false;
          body.addClass('user-activity-low');
          // hide sidemenu
          if (sidemenuOpen) {
            sidemenuHidden = true;
            body.removeClass('sidemenu-open');
            $timeout(function() {
              $rootScope.$broadcast("render");
            }, 100);
          }
        }
      }

      function userActivityDetected() {
        lastActivity = new Date().getTime();
        if (!activeUser) {
          activeUser = true;
          body.removeClass('user-activity-low');

          // restore sidemenu
          if (sidemenuHidden) {
            sidemenuHidden = false;
            body.addClass('sidemenu-open');
            $timeout(function() {
              $rootScope.$broadcast("render");
            }, 100);
          }
        }
      }

      // mouse and keyboard is user activity
      body.mousemove(userActivityDetected);
      body.keydown(userActivityDetected);
      // treat tab change as activity
      document.addEventListener('visibilitychange', userActivityDetected);

      // check every 2 seconds
      setInterval(checkForInActiveUser, 2000);

      appEvents.on('toggle-view-mode', () => {
        lastActivity = 0;
        checkForInActiveUser();
      });

      // handle document clicks that should hide things
      body.click(function(evt) {
        var target = $(evt.target);
        if (target.parents().length === 0) {
          return;
        }

        // for stuff that animates, slides out etc, clicking it needs to
        // hide it right away
        var clickAutoHide = target.closest('[data-click-hide]');
        if (clickAutoHide.length) {
          var clickAutoHideParent = clickAutoHide.parent();
          clickAutoHide.detach();
          setTimeout(function() {
            clickAutoHideParent.append(clickAutoHide);
          }, 100);
        }

        if (target.parents('.dash-playlist-actions').length === 0) {
          playlistSrv.stop();
        }

        // hide search
        if (body.find('.search-container').length > 0) {
          if (target.parents('.search-results-container, .search-field-wrapper').length === 0) {
            scope.$apply(function() {
              scope.appEvent('hide-dash-search');
            });
          }
        }

<<<<<<< HEAD
        // hide sidemenu
        if (!ignoreSideMenuHide && !contextSrv.pinned && body.find('.sidemenu').length > 0) {
          if (target.parents('.sidemenu').length === 0) {
            scope.$apply(function() {
              scope.contextSrv.toggleSideMenu();
            });
          }
        }

=======
>>>>>>> 11f6c4eb
        // hide popovers
        var popover = elem.find('.popover');
        if (popover.length > 0 && target.parents('.graph-legend').length === 0) {
          popover.hide();
        }
      });
    }
  };
}

coreModule.directive('grafanaApp', grafanaAppDirective);<|MERGE_RESOLUTION|>--- conflicted
+++ resolved
@@ -205,18 +205,6 @@
           }
         }
 
-<<<<<<< HEAD
-        // hide sidemenu
-        if (!ignoreSideMenuHide && !contextSrv.pinned && body.find('.sidemenu').length > 0) {
-          if (target.parents('.sidemenu').length === 0) {
-            scope.$apply(function() {
-              scope.contextSrv.toggleSideMenu();
-            });
-          }
-        }
-
-=======
->>>>>>> 11f6c4eb
         // hide popovers
         var popover = elem.find('.popover');
         if (popover.length > 0 && target.parents('.graph-legend').length === 0) {
