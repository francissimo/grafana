--- conflicted
+++ resolved
@@ -63,29 +63,6 @@
 
 .navbar-page-btn-wrapper {
   float: left;
-<<<<<<< HEAD
-  margin: 0;
-  background-color: $side-menu-bg;
-  padding: 0.4rem 1.0rem 0.4rem 1rem;
-  min-height: $navbarHeight;
-
-  .fa-caret-down {
-    font-size: 70%;
-  }
-
-  .fa-chevron-left{
-    display: none;
-  }
-
-=======
->>>>>>> 11f6c4eb
-  &:hover {
-    background: $navbarButtonBackgroundHighlight;
-  }
-}
-
-.navbar-page-btn-wrapper {
-  float: left;
   &:hover {
     background: $navbarButtonBackgroundHighlight;
   }
