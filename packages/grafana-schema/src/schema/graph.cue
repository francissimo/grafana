package schema

AxisPlacement:      "auto" | "top" | "right" | "bottom" | "left" | "hidden" @cuetsy(kind="enum")
<<<<<<< HEAD
=======
VisibilityMode:     "auto" | "never" | "always"                             @cuetsy(kind="enum")
>>>>>>> d03f7572
DrawStyle:          "line" | "bars" | "points"                              @cuetsy(kind="enum")
LineInterpolation:  "linear" | "smooth" | "stepBefore" | "stepAfter"        @cuetsy(kind="enum")
ScaleDistribution:  "linear" | "log"                                        @cuetsy(kind="enum")
GraphGradientMode:  "none" | "opacity" | "hue" | "scheme"                   @cuetsy(kind="enum")
StackingMode:       "none" | "normal" | "percent"                           @cuetsy(kind="enum")
BarAlignment:       -1 | 0 | 1                                              @cuetsy(kind="enum",memberNames="Before|Center|After")
ScaleOrientation:   0 | 1                                                   @cuetsy(kind="enum",memberNames="Horizontal|Vertical")
ScaleDirection:     1 | 1 | -1 | -1                                         @cuetsy(kind="enum",memberNames="Up|Right|Down|Left")
LineStyle: {
	fill?: "solid" | "dash" | "dot" | "square"
	dash?: [...number]
} @cuetsy(kind="interface")
LineConfig: {
	lineColor?:         string
	lineWidth?:         number
	lineInterpolation?: LineInterpolation
	lineStyle?:         LineStyle
	spanNulls?:         bool | number
} @cuetsy(kind="interface")
BarConfig: {
	barAlignment?:   BarAlignment
	barWidthFactor?: number
	barMaxWidth?:    number
} @cuetsy(kind="interface")
FillConfig: {
	fillColor?:   string
	fillOpacity?: number
	fillBelowTo?: string
} @cuetsy(kind="interface")
PointsConfig: {
	showPoints?:  VisibilityMode
	pointSize?:   number
	pointColor?:  string
	pointSymbol?: string
} @cuetsy(kind="interface")
ScaleDistributionConfig: {
	type: ScaleDistribution
	log?: number
} @cuetsy(kind="interface")
AxisConfig: {
	axisPlacement?:     AxisPlacement
	axisLabel?:         string
	axisWidth?:         number
	axisSoftMin?:       number
	axisSoftMax?:       number
	scaleDistribution?: ScaleDistributionConfig
} @cuetsy(kind="interface")
HideSeriesConfig: {
	tooltip: bool
	legend:  bool
	viz:     bool
} @cuetsy(kind="interface")
StackingConfig: {
	mode?:  StackingMode
	group?: string
} @cuetsy(kind="interface")
StackableFieldConfig: {
	stacking?: StackingConfig
} @cuetsy(kind="interface")
HideableFieldConfig: {
	hideFrom?: HideSeriesConfig
} @cuetsy(kind="interface")
GraphTresholdsStyleMode: "off" | "line" | "area" | "line+area" | "series" @cuetsy(kind="enum",memberNames="Off|Line|Area|LineAndArea|Series")
GraphThresholdsStyleConfig: {
	mode: GraphTresholdsStyleMode
} @cuetsy(kind="interface")
GraphFieldConfig: {
	LineConfig
	FillConfig
	PointsConfig
	AxisConfig
	BarConfig
	StackableFieldConfig
	HideableFieldConfig
	drawStyle?:       DrawStyle
	gradientMode?:    GraphGradientMode
	thresholdsStyle?: GraphThresholdsStyleConfig
} @cuetsy(kind="interface")<|MERGE_RESOLUTION|>--- conflicted
+++ resolved
@@ -1,10 +1,7 @@
 package schema
 
 AxisPlacement:      "auto" | "top" | "right" | "bottom" | "left" | "hidden" @cuetsy(kind="enum")
-<<<<<<< HEAD
-=======
 VisibilityMode:     "auto" | "never" | "always"                             @cuetsy(kind="enum")
->>>>>>> d03f7572
 DrawStyle:          "line" | "bars" | "points"                              @cuetsy(kind="enum")
 LineInterpolation:  "linear" | "smooth" | "stepBefore" | "stepAfter"        @cuetsy(kind="enum")
 ScaleDistribution:  "linear" | "log"                                        @cuetsy(kind="enum")
