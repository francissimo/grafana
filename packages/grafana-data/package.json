{
  "author": "Grafana Labs",
  "license": "Apache-2.0",
  "name": "@grafana/data",
  "version": "8.3.0-pre",
  "description": "Grafana Data Library",
  "keywords": [
    "typescript"
  ],
  "repository": {
    "type": "git",
    "url": "http://github.com/grafana/grafana.git",
    "directory": "packages/grafana-data"
  },
  "main": "src/index.ts",
  "types": "src/index.ts",
  "scripts": {
    "build": "grafana-toolkit package:build --scope=data",
    "bundle": "rollup -c rollup.config.ts",
    "clean": "rimraf ./dist ./compiled",
    "docsExtract": "mkdir -p ../../reports/docs && api-extractor run 2>&1 | tee ../../reports/docs/$(basename $(pwd)).log",
    "typecheck": "tsc --noEmit"
  },
  "dependencies": {
    "@braintree/sanitize-url": "5.0.2",
    "@grafana/schema": "8.3.0-pre",
    "@types/d3-interpolate": "^1.3.1",
    "date-fns": "2.21.3",
    "eventemitter3": "4.0.7",
    "lodash": "4.17.21",
    "marked": "2.0.1",
    "rxjs": "7.3.0",
    "xss": "1.0.6"
  },
  "devDependencies": {
    "@grafana/tsconfig": "^1.0.0-rc1",
    "@rollup/plugin-commonjs": "16.0.0",
    "@rollup/plugin-json": "4.1.0",
    "@rollup/plugin-node-resolve": "10.0.0",
    "@types/braintree__sanitize-url": "4.1.0",
    "@types/jest": "26.0.15",
    "@types/jquery": "3.3.38",
    "@types/lodash": "4.14.123",
    "@types/marked": "1.1.0",
    "@types/node": "10.14.1",
    "@types/papaparse": "5.2.0",
    "@types/react": "16.9.9",
    "@types/rollup-plugin-visualizer": "2.6.0",
    "@types/sinon": "^7.5.2",
    "pretty-format": "25.1.0",
    "rollup": "2.33.3",
    "rollup-plugin-sourcemaps": "0.6.3",
    "rollup-plugin-terser": "7.0.2",
    "rollup-plugin-typescript2": "0.29.0",
    "rollup-plugin-visualizer": "4.2.0",
    "sinon": "8.1.1",
    "tinycolor2": "1.4.1",
<<<<<<< HEAD
    "tslib": "2.2.0",
    "typescript": "4.3.4"
=======
    "typescript": "4.4.3"
>>>>>>> 00dad0f4
  },
  "volta": {
    "extends": "../../package.json"
  }
}<|MERGE_RESOLUTION|>--- conflicted
+++ resolved
@@ -55,12 +55,8 @@
     "rollup-plugin-visualizer": "4.2.0",
     "sinon": "8.1.1",
     "tinycolor2": "1.4.1",
-<<<<<<< HEAD
     "tslib": "2.2.0",
-    "typescript": "4.3.4"
-=======
     "typescript": "4.4.3"
->>>>>>> 00dad0f4
   },
   "volta": {
     "extends": "../../package.json"
