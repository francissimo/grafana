{
  "author": "Grafana Labs",
  "license": "Apache-2.0",
  "name": "@grafana/e2e",
  "version": "8.3.0-pre",
  "description": "Grafana End-to-End Test Library",
  "keywords": [
    "cli",
    "grafana",
    "e2e",
    "typescript"
  ],
  "repository": {
    "type": "git",
    "url": "http://github.com/grafana/grafana.git",
    "directory": "packages/grafana-e2e"
  },
  "main": "src/index.ts",
  "bin": {
    "grafana-e2e": "bin/grafana-e2e.js"
  },
  "scripts": {
    "build": "grafana-toolkit package:build --scope=e2e",
    "bundle": "rollup -c rollup.config.ts",
    "clean": "rimraf ./dist ./compiled",
    "docsExtract": "mkdir -p ../../reports/docs && api-extractor run 2>&1 | tee ../../reports/docs/$(basename $(pwd)).log",
    "open": "cypress open",
    "start": "cypress run --headless --browser chrome",
    "test": "pushd test && node ../dist/bin/grafana-e2e.js run",
    "typecheck": "tsc --noEmit"
  },
  "devDependencies": {
    "@rollup/plugin-commonjs": "16.0.0",
    "@rollup/plugin-node-resolve": "10.0.0",
    "@types/node": "13.7.7",
    "@types/rollup-plugin-visualizer": "2.6.0",
    "date-fns": "2.21.3",
    "rollup": "2.33.3",
    "rollup-plugin-copy": "3.3.0",
    "rollup-plugin-sourcemaps": "0.6.3",
    "rollup-plugin-terser": "7.0.2",
    "rollup-plugin-typescript2": "0.29.0",
    "rollup-plugin-visualizer": "4.2.0"
  },
  "types": "src/index.ts",
  "dependencies": {
    "@cypress/webpack-preprocessor": "5.9.0",
<<<<<<< HEAD
    "@grafana/e2e-selectors": "workspace:*",
=======
    "@grafana/e2e-selectors": "8.3.0-pre",
>>>>>>> 0bf70b14
    "@grafana/tsconfig": "^1.0.0-rc1",
    "@mochajs/json-file-reporter": "^1.2.0",
    "blink-diff": "1.0.13",
    "commander": "5.0.0",
    "cypress": "7.5.0",
    "cypress-file-upload": "5.0.7",
    "execa": "4.0.0",
    "resolve-as-bin": "2.1.0",
    "ts-loader": "6.2.1",
    "tslib": "2.2.0",
    "typescript": "4.3.4",
    "yaml": "^1.8.3"
  },
  "volta": {
    "extends": "../../package.json"
  }
}<|MERGE_RESOLUTION|>--- conflicted
+++ resolved
@@ -45,11 +45,7 @@
   "types": "src/index.ts",
   "dependencies": {
     "@cypress/webpack-preprocessor": "5.9.0",
-<<<<<<< HEAD
     "@grafana/e2e-selectors": "workspace:*",
-=======
-    "@grafana/e2e-selectors": "8.3.0-pre",
->>>>>>> 0bf70b14
     "@grafana/tsconfig": "^1.0.0-rc1",
     "@mochajs/json-file-reporter": "^1.2.0",
     "blink-diff": "1.0.13",
