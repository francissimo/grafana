+++
title = "Create Grafana managed alert rule"
description = "Create Grafana managed alert rule"
keywords = ["grafana", "alerting", "guide", "rules", "create"]
weight = 400
+++

# Create a Grafana managed alerting rule

Grafana allows you to create alerting rules that query one or more data sources, reduce or transform the results and compare them to each other or to fix thresholds. These rules will be executed and notifications sent by Grafana itself.

## Add or edit a Grafana managed alerting rule

1. In the Grafana menu hover your cursor over the Alerting (bell) icon.
1. To create a new alert rule, click **New alert rule**. To edit an existing rule, expand one of the rules in the **Grafana** section and click **Edit**.
1. Click on the **Alert type** drop down and select **Grafana managed alert**.
1. Fill out the rest of the fields. Descriptions are listed below in [Alert rule fields](#alert-rule-fields).
1. When you have finished writing your rule, click **Save** in the upper right corner to save the rule,, or **Save and exit** to save and exit rule editing.

## Alert rule fields

This section describes the fields you fill out to create an alert.

### Alert type

- **Alert name -** Enter a descriptive name. The name will be displayed in the alert rule list, as well as added as `alertname` label to every alert instance that is created from this rule.
- **Alert type -** Select **Grafana managed alert**.
- **Folder -** Select a folder this alert rule will belong to. To create a new folder, click on the drop down and type in a new folder name.

![Alert type section screenshot](/static/img/docs/alerting/unified/rule-edit-grafana-alert-type-8-0.png 'Alert type section screenshot')

### Query

Add one or more [queries]({{< relref "../../../panels/queries.md" >}}) or [expressions]({{< relref "../../../panels/expressions.md" >}}). You can use classic condition expression to create a rule that will trigger a single alert if it's threshold is met, or use reduce and math expressions to create a multi dimensional alert rule that can trigger multiple alerts, one per matching series in the query result.

#### Rule with classic condition

You can use classic condition expression to create a rule that will trigger a single alert if it's conditions is met. It works about the same way as dashboard alerts in previous versions of Grafana.

1. Add one or more queries
1. Add an expression. Click on **Operation** dropdown and select **Classic condition**.
1. Add one or more conditions. For each condition you can specify operator (`AND` / `OR`), aggregation function, query letter and threshold value.

If a query returns multiple series, then the aggregation function and threshold check will be evaluated for each series.It will not track alert state **per series**. This has implications that are detailed in the scenario below.

- Alert condition with query that returns 2 series: **server1** and **server2**
- **server1** series causes the alert rule to fire and switch to state `Firing`
- Notifications are sent out with message: _load peaking (server1)_
- In a subsequent evaluation of the same alert rule, the **server2** series also causes the alert rule to fire
- No new notifications are sent as the alert rule is already in state `Firing`.

So, as you can see from the above scenario Grafana will not send out notifications when other series cause the alert to fire if the rule already is in state `Firing`. If you want to have alert per series, create a multi dimensional alert rule as described in the section below.

![Query section classic condition](/static/img/docs/alerting/unified/rule-edit-classic-8-0.png 'Query section classic condition screenshot')

#### Multi dimensional rule

You can use reduce and math expressions to create a rule that will create an alert per series returned by the query.

1. Add one or more queries
2. Add a `reduce` expression for each query to aggregate values in the selected time range into a single value. With some data sources this is not needed for [rules using numeric data]({{< relref "../grafana-managed-numeric-rule.md" >}}).
3. Add a `math` expressions with the condition for the rule. Not needed in case a query or a reduce expression already returns 0 if rule should not be firing, or > 0 if it should be firing. Some examples: `$B > 70` if it should fire in case value of B query/expression is more than 70. `$B < $C * 100` in case it should fire if value of B is less than value of C multiplied by 100. If queries being compared have multiple series in their results, series from different queries are matched if they have the same labels or one is a subset of the other.

See or [expressions documentation]({{< relref "../../../panels/expressions.md" >}}) for in depth explanation of `math` and `reduce` expressions.

![Query section multi dimensional](/static/img/docs/alerting/unified/rule-edit-multi-8-0.png 'Query section multi dimensional screenshot')

### Conditions

- **Condition -** Select the letter of the query or expression whose result will trigger the alert rule. You will likely want to select either a `classic condition` or a `math` expression.
- **Evaluate every -** How often the rule should be evaluated, executing the defined queries and expressions. Must be no less than 10 seconds and a multiple of 10 seconds. Examples: `1m`, `30s`
- **Evaluate for -** For how long the selected condition should violated before an alert enters `Alerting` state. When condition threshold is violated for the first time, an alert becomes `Pending`. If the **for** time elapses and the condition is still violated, it becomes `Alerting`. Else it reverts back to `Normal`.

#### No Data & Error handling

Toggle **Configure no data and error handling** switch to configure how the rule should handle cases where evaluation results in error or returns no data.

| No Data Option | Description                                                                                           |
| -------------- | ----------------------------------------------------------------------------------------------------- |
| No Data        | Set alert state to `NoData` and rule state to `Normal` (notifications are not sent on NoData states). |
| Alerting       | Set alert rule state to `Alerting`.                                                                   |
| Ok             | Set alert rule state to `Normal`.                                                                     |

| Error or timeout option | Description                        |
| ----------------------- | ---------------------------------- |
| Alerting                | Set alert rule state to `Alerting` |
| OK                      | Set alert rule state to `Normal`   |

![Conditions section](/static/img/docs/alerting/unified/rule-edit-grafana-conditions-8-0.png 'Conditions section screenshot')

### Details

Annotations and labels can be optionally added in the details section.

#### Annotations

Annotations are key and value pairs that provide additional meta information about the alert, for example description, summary, runbook URL. They are displayed in rule and alert details in the UI and can be used in contact type message templates. Annotations can also be templated, for example `Instance {{ $labels.instance }} down` will have the evaluated `instance` label value added for every alert this rule produces.

#### Labels

Labels are key value pairs that categorize or identify an alert. Labels are used to match alerts in silences or match and groups alerts in notification policies. Labels are also shown in rule or alert details in the UI and can be used in contact type message templates. For example, it is common to add a `severity` label and then configure a separate notification policy for each severity. Or one could add a `team` label and configure team specific notification policies, or silence all alerts for a particular team. Labels can also be templated like annotations, for example `{{ $labels.namespace }}/{{ $labels.job }}` will produce a new rule label that will have the evaluated `namespace` and `job` label value added for every alert this rule produces. The rule labels take precedence over the labels produced by the query/condition.

![Details section](/static/img/docs/alerting/unified/rule-edit-details-8-0.png 'Details section screenshot')

#### Template variables

The following template variables are available when expanding annotations and labels.

| Name    | Description                                                                                                                                                                                                                                                                         |
| ------- | ----------------------------------------------------------------------------------------------------------------------------------------------------------------------------------------------------------------------------------------------------------------------------------- |
| $labels | The labels from the query or condition. For example, `{{ $labels.instance }}` and `{{ $labels.job }}`. This is unavailable when the rule uses a classic condition.                                                                                                                  |
| $values | The values of all reduce and math expressions that were evaluated for this alert rule. For example, `{{ $values.A }}`, `{{ $values.A.Labels }}` and `{{ $values.A.Value }}` where `A` is the `refID` of the expression. This is unavailable when the rule uses a classic condition. |
| $value  | The value string of the alert instance. For example, `[ var='A' labels={instance=foo} value=10 ]`.                                                                                                                                                                                  |

<<<<<<< HEAD
#### Template functions

The following template functions are available when expanding annotations and labels.

| Name               | Argument         | Return                 | Description                                                                                                                        |
| ------------------ | ---------------- | ---------------------- | ---------------------------------------------------------------------------------------------------------------------------------- |
| humanize           | number or string | string                 | Converts a number to a more readable format, using metric prefixes.                                                                |
| humanize1024       | number or string | string                 | Like humanize, but uses 1024 as the base rather than 1000.                                                                         |
| humanizeDuration   | number or string | string                 | Converts a duration in seconds to a more readable format.                                                                          |
| humanizePercentage | number or string | string                 | Converts a ratio value to a fraction of 100.                                                                                       |
| humanizeTimestamp  | number or string | string                 | Converts a Unix timestamp in seconds to a more readable format.                                                                    |
| title              | string           | string                 | strings.Title, capitalises first character of each word.                                                                           |
| toUpper            | string           | string                 | strings.ToUpper, converts all characters to upper case.                                                                            |
| toLower            | string           | string                 | strings.ToLower, converts all characters to lower case.                                                                            |
| match              | pattern, text    | boolean                | Regexp.ReplaceAllString Regexp substitution, unanchored.                                                                           |
| args               | []interface{}    | map[string]interface{} | Converts a list of objects to a map with keys, for example, arg0, arg1. Use this function to pass multiple arguments to templates. |

=======
>>>>>>> eefb5fe4
## Preview alerts

To evaluate the rule and see what alerts it would produce, click **Preview alerts**. It will display a list of alerts with state and value for each one.<|MERGE_RESOLUTION|>--- conflicted
+++ resolved
@@ -112,26 +112,6 @@
 | $values | The values of all reduce and math expressions that were evaluated for this alert rule. For example, `{{ $values.A }}`, `{{ $values.A.Labels }}` and `{{ $values.A.Value }}` where `A` is the `refID` of the expression. This is unavailable when the rule uses a classic condition. |
 | $value  | The value string of the alert instance. For example, `[ var='A' labels={instance=foo} value=10 ]`.                                                                                                                                                                                  |
 
-<<<<<<< HEAD
-#### Template functions
-
-The following template functions are available when expanding annotations and labels.
-
-| Name               | Argument         | Return                 | Description                                                                                                                        |
-| ------------------ | ---------------- | ---------------------- | ---------------------------------------------------------------------------------------------------------------------------------- |
-| humanize           | number or string | string                 | Converts a number to a more readable format, using metric prefixes.                                                                |
-| humanize1024       | number or string | string                 | Like humanize, but uses 1024 as the base rather than 1000.                                                                         |
-| humanizeDuration   | number or string | string                 | Converts a duration in seconds to a more readable format.                                                                          |
-| humanizePercentage | number or string | string                 | Converts a ratio value to a fraction of 100.                                                                                       |
-| humanizeTimestamp  | number or string | string                 | Converts a Unix timestamp in seconds to a more readable format.                                                                    |
-| title              | string           | string                 | strings.Title, capitalises first character of each word.                                                                           |
-| toUpper            | string           | string                 | strings.ToUpper, converts all characters to upper case.                                                                            |
-| toLower            | string           | string                 | strings.ToLower, converts all characters to lower case.                                                                            |
-| match              | pattern, text    | boolean                | Regexp.ReplaceAllString Regexp substitution, unanchored.                                                                           |
-| args               | []interface{}    | map[string]interface{} | Converts a list of objects to a map with keys, for example, arg0, arg1. Use this function to pass multiple arguments to templates. |
-
-=======
->>>>>>> eefb5fe4
 ## Preview alerts
 
 To evaluate the rule and see what alerts it would produce, click **Preview alerts**. It will display a list of alerts with state and value for each one.