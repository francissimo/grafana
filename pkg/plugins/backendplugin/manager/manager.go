--- conflicted
+++ resolved
@@ -27,30 +27,26 @@
 )
 
 func ProvideService(cfg *setting.Cfg, licensing models.Licensing,
-	pluginRequestValidator models.PluginRequestValidator) *Manager {
+	pluginRequestValidator models.PluginRequestValidator, pluginManagerV2 plugins.ManagerV2,
+	corePluginInitializer plugins.CorePluginInitializer) *Manager {
 	s := &Manager{
 		Cfg:                    cfg,
 		License:                licensing,
 		PluginRequestValidator: pluginRequestValidator,
+		PluginManagerV2:        pluginManagerV2,
+		CorePluginInitializer:  corePluginInitializer,
 		logger:                 log.New("plugins.backend"),
 		plugins:                map[string]backendplugin.Plugin{},
 	}
 	return s
 }
 
-<<<<<<< HEAD
-type manager struct {
-	Cfg                    *setting.Cfg                  `inject:""`
-	License                models.Licensing              `inject:""`
-	PluginRequestValidator models.PluginRequestValidator `inject:""`
-	PluginManagerV2        plugins.ManagerV2             `inject:""`
-	CorePluginInitializer  plugins.CorePluginInitializer `inject:""`
-=======
 type Manager struct {
 	Cfg                    *setting.Cfg
 	License                models.Licensing
 	PluginRequestValidator models.PluginRequestValidator
->>>>>>> 9267014a
+	PluginManagerV2        plugins.ManagerV2
+	CorePluginInitializer  plugins.CorePluginInitializer
 	pluginsMu              sync.RWMutex
 	plugins                map[string]backendplugin.Plugin
 	logger                 log.Logger
@@ -63,15 +59,11 @@
 }
 
 // Register registers a backend plugin
-<<<<<<< HEAD
-func (m *manager) Register(pluginID string, factory backendplugin.PluginFactoryFunc) error {
+func (m *Manager) Register(pluginID string, factory backendplugin.PluginFactoryFunc) error {
 	if m.PluginManagerV2.IsEnabled() {
 		return m.CorePluginInitializer.InitializeCorePlugin(context.Background(), pluginID, factory)
 	}
 
-=======
-func (m *Manager) Register(pluginID string, factory backendplugin.PluginFactoryFunc) error {
->>>>>>> 9267014a
 	m.logger.Debug("Registering backend plugin", "pluginId", pluginID)
 	m.pluginsMu.Lock()
 	defer m.pluginsMu.Unlock()
@@ -254,15 +246,11 @@
 }
 
 // CollectMetrics collects metrics from a registered backend plugin.
-<<<<<<< HEAD
-func (m *manager) CollectMetrics(ctx context.Context, pluginID string) (*backend.CollectMetricsResult, error) {
+func (m *Manager) CollectMetrics(ctx context.Context, pluginID string) (*backend.CollectMetricsResult, error) {
 	if m.PluginManagerV2.IsEnabled() {
 		return m.PluginManagerV2.CollectMetrics(ctx, pluginID)
 	}
 
-=======
-func (m *Manager) CollectMetrics(ctx context.Context, pluginID string) (*backend.CollectMetricsResult, error) {
->>>>>>> 9267014a
 	p, registered := m.Get(pluginID)
 	if !registered {
 		return nil, backendplugin.ErrPluginNotRegistered
@@ -281,15 +269,11 @@
 }
 
 // CheckHealth checks the health of a registered backend plugin.
-<<<<<<< HEAD
-func (m *manager) CheckHealth(ctx context.Context, pluginContext backend.PluginContext) (*backend.CheckHealthResult, error) {
+func (m *Manager) CheckHealth(ctx context.Context, pluginContext backend.PluginContext) (*backend.CheckHealthResult, error) {
 	if m.PluginManagerV2.IsEnabled() {
 		return m.PluginManagerV2.CheckHealth(ctx, pluginContext)
 	}
 
-=======
-func (m *Manager) CheckHealth(ctx context.Context, pluginContext backend.PluginContext) (*backend.CheckHealthResult, error) {
->>>>>>> 9267014a
 	var dsURL string
 	if pluginContext.DataSourceInstanceSettings != nil {
 		dsURL = pluginContext.DataSourceInstanceSettings.URL
@@ -329,15 +313,11 @@
 	return resp, nil
 }
 
-<<<<<<< HEAD
-func (m *manager) QueryData(ctx context.Context, req *backend.QueryDataRequest) (*backend.QueryDataResponse, error) {
+func (m *Manager) QueryData(ctx context.Context, req *backend.QueryDataRequest) (*backend.QueryDataResponse, error) {
 	if m.PluginManagerV2.IsEnabled() {
 		return m.PluginManagerV2.QueryData(ctx, req)
 	}
 
-=======
-func (m *Manager) QueryData(ctx context.Context, req *backend.QueryDataRequest) (*backend.QueryDataResponse, error) {
->>>>>>> 9267014a
 	p, registered := m.Get(req.PluginContext.PluginID)
 	if !registered {
 		return nil, backendplugin.ErrPluginNotRegistered
@@ -429,16 +409,12 @@
 }
 
 // CallResource calls a plugin resource.
-<<<<<<< HEAD
-func (m *manager) CallResource(pCtx backend.PluginContext, reqCtx *models.ReqContext, path string) {
+func (m *Manager) CallResource(pCtx backend.PluginContext, reqCtx *models.ReqContext, path string) {
 	if m.PluginManagerV2.IsEnabled() {
 		m.PluginManagerV2.CallResource(pCtx, reqCtx, path)
 		return
 	}
 
-=======
-func (m *Manager) CallResource(pCtx backend.PluginContext, reqCtx *models.ReqContext, path string) {
->>>>>>> 9267014a
 	var dsURL string
 	if pCtx.DataSourceInstanceSettings != nil {
 		dsURL = pCtx.DataSourceInstanceSettings.URL
