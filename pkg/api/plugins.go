--- conflicted
+++ resolved
@@ -19,18 +19,6 @@
 	"github.com/grafana/grafana/pkg/setting"
 )
 
-<<<<<<< HEAD
-var permittedFileExts = []string{
-	".html", ".xhtml", ".css", ".js", ".json", ".jsonld", ".map", ".mjs",
-	".jpeg", ".jpg", ".png", ".gif", ".svg", ".webp", ".ico",
-	".woff", ".woff2", ".eot", ".ttf", ".otf",
-	".wav", ".mp3",
-	".md", ".pdf", ".txt",
-	".xml", ".csv",
-}
-
-=======
->>>>>>> 580b03c9
 func (hs *HTTPServer) GetPluginList(c *models.ReqContext) response.Response {
 	typeFilter := c.Query("type")
 	enabledFilter := c.Query("enabled")
