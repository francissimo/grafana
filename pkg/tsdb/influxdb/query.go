package influxdb

import (
	"fmt"
	"regexp"
	"strconv"
	"strings"
	"time"

	"github.com/grafana/grafana-plugin-sdk-go/backend"
<<<<<<< HEAD

=======
>>>>>>> 8826540c
	"github.com/grafana/grafana/pkg/tsdb/intervalv2"
)

var (
	regexpOperatorPattern    = regexp.MustCompile(`^\/.*\/$`)
	regexpMeasurementPattern = regexp.MustCompile(`^\/.*\/$`)
)

func (query *Query) Build(queryContext *backend.QueryDataRequest) (string, error) {
	var res string
	if query.UseRawQuery && query.RawQuery != "" {
		res = query.RawQuery
	} else {
		res = query.renderSelectors(queryContext)
		res += query.renderMeasurement()
		res += query.renderWhereClause()
		res += query.renderTimeFilter(queryContext)
		res += query.renderGroupBy(queryContext)
		res += query.renderTz()
	}

<<<<<<< HEAD
	calculator := intervalv2.NewCalculator(intervalv2.CalculatorOptions{})
	i, err := calculator.Calculate(queryContext.Queries[0].TimeRange, query.Interval, intervalv2.Min)
	if err != nil {
		return "", err
	}
=======
	intervalText := intervalv2.FormatDuration(query.Interval)
	intervalMs := int64(query.Interval / time.Millisecond)
>>>>>>> 8826540c

	res = strings.ReplaceAll(res, "$timeFilter", query.renderTimeFilter(queryContext))
	res = strings.ReplaceAll(res, "$interval", intervalText)
	res = strings.ReplaceAll(res, "$__interval_ms", strconv.FormatInt(intervalMs, 10))
	res = strings.ReplaceAll(res, "$__interval", intervalText)

	return res, nil
}

func (query *Query) renderTags() []string {
	var res []string
	for i, tag := range query.Tags {
		str := ""

		if i > 0 {
			if tag.Condition == "" {
				str += "AND"
			} else {
				str += tag.Condition
			}
			str += " "
		}

		// If the operator is missing we fall back to sensible defaults
		if tag.Operator == "" {
			if regexpOperatorPattern.Match([]byte(tag.Value)) {
				tag.Operator = "=~"
			} else {
				tag.Operator = "="
			}
		}

		// quote value unless regex or number
		var textValue string
		switch tag.Operator {
		case "=~", "!~":
			textValue = tag.Value
		case "<", ">":
			textValue = tag.Value
		default:
			textValue = fmt.Sprintf("'%s'", strings.ReplaceAll(tag.Value, `\`, `\\`))
		}

		res = append(res, fmt.Sprintf(`%s"%s" %s %s`, str, tag.Key, tag.Operator, textValue))
	}

	return res
}

func (query *Query) renderTimeFilter(queryContext *backend.QueryDataRequest) string {
	from, to := epochMStoInfluxTime(&queryContext.Queries[0].TimeRange)
	return fmt.Sprintf("time > %s and time < %s", from, to)
}

func (query *Query) renderSelectors(queryContext *backend.QueryDataRequest) string {
	res := "SELECT "

	var selectors []string
	for _, sel := range query.Selects {
		stk := ""
		for _, s := range *sel {
			stk = s.Render(query, queryContext, stk)
		}
		selectors = append(selectors, stk)
	}

	return res + strings.Join(selectors, ", ")
}

func (query *Query) renderMeasurement() string {
	var policy string
	if query.Policy == "" || query.Policy == "default" {
		policy = ""
	} else {
		policy = `"` + query.Policy + `".`
	}

	measurement := query.Measurement

	if !regexpMeasurementPattern.Match([]byte(measurement)) {
		measurement = fmt.Sprintf(`"%s"`, measurement)
	}

	return fmt.Sprintf(` FROM %s%s`, policy, measurement)
}

func (query *Query) renderWhereClause() string {
	res := " WHERE "
	conditions := query.renderTags()
	if len(conditions) > 0 {
		if len(conditions) > 1 {
			res += "(" + strings.Join(conditions, " ") + ")"
		} else {
			res += conditions[0]
		}
		res += " AND "
	}

	return res
}

func (query *Query) renderGroupBy(queryContext *backend.QueryDataRequest) string {
	groupBy := ""
	for i, group := range query.GroupBy {
		if i == 0 {
			groupBy += " GROUP BY"
		}

		if i > 0 && group.Type != "fill" {
			groupBy += ", " // fill is so very special. fill is a creep, fill is a weirdo
		} else {
			groupBy += " "
		}

		groupBy += group.Render(query, queryContext, "")
	}

	return groupBy
}

func (query *Query) renderTz() string {
	tz := query.Tz
	if tz == "" {
		return ""
	}
	return fmt.Sprintf(" tz('%s')", tz)
}

func epochMStoInfluxTime(tr *backend.TimeRange) (string, string) {
	from := tr.From.UnixNano() / int64(time.Millisecond)
	to := tr.To.UnixNano() / int64(time.Millisecond)

	return fmt.Sprintf("%dms", from), fmt.Sprintf("%dms", to)
}<|MERGE_RESOLUTION|>--- conflicted
+++ resolved
@@ -8,10 +8,6 @@
 	"time"
 
 	"github.com/grafana/grafana-plugin-sdk-go/backend"
-<<<<<<< HEAD
-
-=======
->>>>>>> 8826540c
 	"github.com/grafana/grafana/pkg/tsdb/intervalv2"
 )
 
@@ -33,16 +29,8 @@
 		res += query.renderTz()
 	}
 
-<<<<<<< HEAD
-	calculator := intervalv2.NewCalculator(intervalv2.CalculatorOptions{})
-	i, err := calculator.Calculate(queryContext.Queries[0].TimeRange, query.Interval, intervalv2.Min)
-	if err != nil {
-		return "", err
-	}
-=======
 	intervalText := intervalv2.FormatDuration(query.Interval)
 	intervalMs := int64(query.Interval / time.Millisecond)
->>>>>>> 8826540c
 
 	res = strings.ReplaceAll(res, "$timeFilter", query.renderTimeFilter(queryContext))
 	res = strings.ReplaceAll(res, "$interval", intervalText)
