--- conflicted
+++ resolved
@@ -22,17 +22,11 @@
 func TestAdminConfiguration_SendingToExternalAlertmanagers(t *testing.T) {
 	const disableOrgID int64 = 3
 	dir, path := testinfra.CreateGrafDir(t, testinfra.GrafanaOpts{
-<<<<<<< HEAD
-		DisableLegacyAlerting:             true,
-		EnableUnifiedAlerting:             true,
-		DisableAnonymous:                  true,
-		NGAlertAdminConfigIntervalSeconds: 2,
-		UnifiedAlertingDisabledOrgs:       []int64{disableOrgID}, // disable unified alerting for organisation 3
-=======
-		EnableFeatureToggles:           []string{"ngalert"},
+		DisableLegacyAlerting:          true,
+		EnableUnifiedAlerting:          true,
 		DisableAnonymous:               true,
 		NGAlertAdminConfigPollInterval: 2 * time.Second,
->>>>>>> d116b2d7
+		UnifiedAlertingDisabledOrgs:    []int64{disableOrgID}, // disable unified alerting for organisation 3
 	})
 
 	grafanaListedAddr, s := testinfra.StartGrafana(t, dir, path)
