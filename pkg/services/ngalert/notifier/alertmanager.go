package notifier

import (
	"context"
	"crypto/md5"
	"encoding/base64"
	"encoding/json"
	"errors"
	"fmt"
	"net/url"
	"path/filepath"
	"regexp"
	"strconv"
	"sync"
	"time"
	"unicode/utf8"

	gokit_log "github.com/go-kit/kit/log"
	amv2 "github.com/prometheus/alertmanager/api/v2/models"
	"github.com/prometheus/alertmanager/cluster"
	"github.com/prometheus/alertmanager/dispatch"
	"github.com/prometheus/alertmanager/inhibit"
	"github.com/prometheus/alertmanager/nflog"
	"github.com/prometheus/alertmanager/nflog/nflogpb"
	"github.com/prometheus/alertmanager/notify"
	"github.com/prometheus/alertmanager/provider/mem"
	"github.com/prometheus/alertmanager/silence"
	pb "github.com/prometheus/alertmanager/silence/silencepb"
	"github.com/prometheus/alertmanager/template"
	"github.com/prometheus/alertmanager/types"
	"github.com/prometheus/client_golang/prometheus"
	"github.com/prometheus/common/model"

	"github.com/grafana/grafana/pkg/components/securejsondata"
	"github.com/grafana/grafana/pkg/infra/kvstore"
	"github.com/grafana/grafana/pkg/infra/log"
	apimodels "github.com/grafana/grafana/pkg/services/ngalert/api/tooling/definitions"
	"github.com/grafana/grafana/pkg/services/ngalert/logging"
	"github.com/grafana/grafana/pkg/services/ngalert/metrics"
	ngmodels "github.com/grafana/grafana/pkg/services/ngalert/models"
	"github.com/grafana/grafana/pkg/services/ngalert/notifier/channels"
	"github.com/grafana/grafana/pkg/services/ngalert/store"
	"github.com/grafana/grafana/pkg/setting"
)

const (
	notificationLogFilename = "notifications"
	silencesFilename        = "silences"

	workingDir = "alerting"
	// How long should we keep silences and notification entries on-disk after they've served their purpose.
	retentionNotificationsAndSilences = 5 * 24 * time.Hour
	// maintenanceNotificationAndSilences how often should we flush and gargabe collect notifications and silences
	maintenanceNotificationAndSilences = 15 * time.Minute
	// defaultResolveTimeout is the default timeout used for resolving an alert
	// if the end time is not specified.
	defaultResolveTimeout = 5 * time.Minute
	// memoryAlertsGCInterval is the interval at which we'll remove resolved alerts from memory.
	memoryAlertsGCInterval = 30 * time.Minute
	// To start, the alertmanager needs at least one route defined.
	// TODO: we should move this to Grafana settings and define this as the default.
	alertmanagerDefaultConfiguration = `
{
	"alertmanager_config": {
		"route": {
			"receiver": "grafana-default-email"
		},
		"receivers": [{
			"name": "grafana-default-email",
			"grafana_managed_receiver_configs": [{
				"uid": "",
				"name": "email receiver",
				"type": "email",
				"isDefault": true,
				"settings": {
					"addresses": "<example@email.com>"
				}
			}]
		}]
	}
}
`
)

<<<<<<< HEAD
func init() {
	silence.ValidateMatcher = func(m *pb.Matcher) error {
		switch m.Type {
		case pb.Matcher_EQUAL, pb.Matcher_NOT_EQUAL:
			if !model.LabelValue(m.Pattern).IsValid() {
				return fmt.Errorf("invalid label value %q", m.Pattern)
			}
		case pb.Matcher_REGEXP, pb.Matcher_NOT_REGEXP:
			if _, err := regexp.Compile(m.Pattern); err != nil {
				return fmt.Errorf("invalid regular expression %q: %s", m.Pattern, err)
			}
		default:
			return fmt.Errorf("unknown matcher type %q", m.Type)
		}
		return nil
	}
=======
type ClusterPeer interface {
	AddState(string, cluster.State, prometheus.Registerer) cluster.ClusterChannel
	Position() int
	WaitReady(context.Context) error
>>>>>>> 4eff8462
}

type Alertmanager struct {
	logger      log.Logger
	gokitLogger gokit_log.Logger
	OrgID       int64

	Settings  *setting.Cfg
	Store     store.AlertingStore
	fileStore *FileStore
	Metrics   *metrics.Alertmanager

	notificationLog *nflog.Log
	marker          types.Marker
	alerts          *mem.Alerts
	route           *dispatch.Route
	peer            ClusterPeer
	peerTimeout     time.Duration

	dispatcher *dispatch.Dispatcher
	inhibitor  *inhibit.Inhibitor
	// wg is for dispatcher, inhibitor, silences and notifications
	// Across configuration changes dispatcher and inhibitor are completely replaced, however, silences, notification log and alerts remain the same.
	// stopc is used to let silences and notifications know we are done.
	wg    sync.WaitGroup
	stopc chan struct{}

	silencer *silence.Silencer
	silences *silence.Silences

	stageMetrics      *notify.Metrics
	dispatcherMetrics *dispatch.DispatcherMetrics

	reloadConfigMtx sync.RWMutex
	config          *apimodels.PostableUserConfig
	configHash      [16]byte
	orgID           int64
}

func newAlertmanager(orgID int64, cfg *setting.Cfg, store store.AlertingStore, kvStore kvstore.KVStore, peer ClusterPeer, m *metrics.Alertmanager) (*Alertmanager, error) {
	am := &Alertmanager{
		Settings:          cfg,
		stopc:             make(chan struct{}),
		logger:            log.New("alertmanager", "org", orgID),
		marker:            types.NewMarker(m.Registerer),
		stageMetrics:      notify.NewMetrics(m.Registerer),
		dispatcherMetrics: dispatch.NewDispatcherMetrics(false, m.Registerer),
		Store:             store,
		peer:              peer,
		peerTimeout:       cfg.HAPeerTimeout,
		Metrics:           m,
		orgID:             orgID,
	}

	am.gokitLogger = gokit_log.NewLogfmtLogger(logging.NewWrapper(am.logger))
	am.fileStore = NewFileStore(am.orgID, kvStore, am.WorkingDirPath())

	nflogFilepath, err := am.fileStore.FilepathFor(context.TODO(), notificationLogFilename)
	if err != nil {
		return nil, err
	}
	silencesFilePath, err := am.fileStore.FilepathFor(context.TODO(), silencesFilename)
	if err != nil {
		return nil, err
	}

	// Initialize the notification log
	am.wg.Add(1)
	am.notificationLog, err = nflog.New(
		nflog.WithRetention(retentionNotificationsAndSilences),
		nflog.WithSnapshot(nflogFilepath),
		nflog.WithMaintenance(maintenanceNotificationAndSilences, am.stopc, am.wg.Done, func() (int64, error) {
			return am.fileStore.Persist(context.TODO(), notificationLogFilename, am.notificationLog)
		}),
	)
	if err != nil {
		return nil, fmt.Errorf("unable to initialize the notification log component of alerting: %w", err)
	}
	c := am.peer.AddState(fmt.Sprintf("notificationlog:%d", am.OrgID), am.notificationLog, m.Registerer)
	am.notificationLog.SetBroadcast(c.Broadcast)

	// Initialize silences
	am.silences, err = silence.New(silence.Options{
		Metrics:      m.Registerer,
		SnapshotFile: silencesFilePath,
		Retention:    retentionNotificationsAndSilences,
	})
	if err != nil {
		return nil, fmt.Errorf("unable to initialize the silencing component of alerting: %w", err)
	}

	c = am.peer.AddState(fmt.Sprintf("silences:%d", am.OrgID), am.silences, m.Registerer)
	am.silences.SetBroadcast(c.Broadcast)

	am.wg.Add(1)
	go func() {
		am.silences.Maintenance(15*time.Minute, silencesFilePath, am.stopc, func() (int64, error) {
			return am.fileStore.Persist(context.TODO(), silencesFilename, am.silences)
		})
		am.wg.Done()
	}()

	// Initialize in-memory alerts
	am.alerts, err = mem.NewAlerts(context.Background(), am.marker, memoryAlertsGCInterval, nil, am.gokitLogger)
	if err != nil {
		return nil, fmt.Errorf("unable to initialize the alert provider component of alerting: %w", err)
	}

	return am, nil
}

func (am *Alertmanager) Ready() bool {
	// We consider AM as ready only when the config has been
	// applied at least once successfully. Until then, some objects
	// can still be nil.
	am.reloadConfigMtx.RLock()
	defer am.reloadConfigMtx.RUnlock()

	return am.ready()
}

func (am *Alertmanager) ready() bool {
	return am.config != nil
}

func (am *Alertmanager) StopAndWait() {
	if am.dispatcher != nil {
		am.dispatcher.Stop()
	}

	if am.inhibitor != nil {
		am.inhibitor.Stop()
	}

	am.alerts.Close()

	close(am.stopc)

	am.wg.Wait()
}

// SaveAndApplyDefaultConfig saves the default configuration the database and applies the configuration to the Alertmanager.
// It rollbacks the save if we fail to apply the configuration.
func (am *Alertmanager) SaveAndApplyDefaultConfig() error {
	am.reloadConfigMtx.Lock()
	defer am.reloadConfigMtx.Unlock()

	cmd := &ngmodels.SaveAlertmanagerConfigurationCmd{
		AlertmanagerConfiguration: alertmanagerDefaultConfiguration,
		Default:                   true,
		ConfigurationVersion:      fmt.Sprintf("v%d", ngmodels.AlertConfigurationVersion),
		OrgID:                     am.orgID,
	}

	cfg, err := Load([]byte(alertmanagerDefaultConfiguration))
	if err != nil {
		return err
	}

	err = am.Store.SaveAlertmanagerConfigurationWithCallback(cmd, func() error {
		if err := am.applyConfig(cfg, []byte(alertmanagerDefaultConfiguration)); err != nil {
			return err
		}
		return nil
	})
	if err != nil {
		return err
	}

	return nil
}

// SaveAndApplyConfig saves the configuration the database and applies the configuration to the Alertmanager.
// It rollbacks the save if we fail to apply the configuration.
func (am *Alertmanager) SaveAndApplyConfig(cfg *apimodels.PostableUserConfig) error {
	rawConfig, err := json.Marshal(&cfg)
	if err != nil {
		return fmt.Errorf("failed to serialize to the Alertmanager configuration: %w", err)
	}

	am.reloadConfigMtx.Lock()
	defer am.reloadConfigMtx.Unlock()

	cmd := &ngmodels.SaveAlertmanagerConfigurationCmd{
		AlertmanagerConfiguration: string(rawConfig),
		ConfigurationVersion:      fmt.Sprintf("v%d", ngmodels.AlertConfigurationVersion),
		OrgID:                     am.orgID,
	}

	err = am.Store.SaveAlertmanagerConfigurationWithCallback(cmd, func() error {
		if err := am.applyConfig(cfg, rawConfig); err != nil {
			return err
		}
		return nil
	})
	if err != nil {
		return err
	}

	return nil
}

// SyncAndApplyConfigFromDatabase picks the latest config from database and restarts
// the components with the new config.
func (am *Alertmanager) SyncAndApplyConfigFromDatabase() error {
	am.reloadConfigMtx.Lock()
	defer am.reloadConfigMtx.Unlock()

	// First, let's get the configuration we need from the database.
	q := &ngmodels.GetLatestAlertmanagerConfigurationQuery{OrgID: am.orgID}
	if err := am.Store.GetLatestAlertmanagerConfiguration(q); err != nil {
		// If there's no configuration in the database, let's use the default configuration.
		if errors.Is(err, store.ErrNoAlertmanagerConfiguration) {
			// First, let's save it to the database. We don't need to use a transaction here as we'll always succeed.
			am.logger.Info("no Alertmanager configuration found, saving and applying a default")
			savecmd := &ngmodels.SaveAlertmanagerConfigurationCmd{
				AlertmanagerConfiguration: alertmanagerDefaultConfiguration,
				Default:                   true,
				ConfigurationVersion:      fmt.Sprintf("v%d", ngmodels.AlertConfigurationVersion),
				OrgID:                     am.orgID,
			}
			if err := am.Store.SaveAlertmanagerConfiguration(savecmd); err != nil {
				return err
			}

			q.Result = &ngmodels.AlertConfiguration{AlertmanagerConfiguration: alertmanagerDefaultConfiguration, Default: true}
		} else {
			return fmt.Errorf("unable to get Alertmanager configuration from the database: %w", err)
		}
	}

	cfg, err := Load([]byte(q.Result.AlertmanagerConfiguration))
	if err != nil {
		return err
	}

	if err := am.applyConfig(cfg, nil); err != nil {
		return fmt.Errorf("unable to reload configuration: %w", err)
	}

	return nil
}

func (am *Alertmanager) getTemplate() (*template.Template, error) {
	am.reloadConfigMtx.RLock()
	defer am.reloadConfigMtx.RUnlock()
	if !am.ready() {
		return nil, errors.New("alertmanager is not initialized")
	}
	paths := make([]string, 0, len(am.config.TemplateFiles))
	for name := range am.config.TemplateFiles {
		paths = append(paths, filepath.Join(am.WorkingDirPath(), name))
	}
	return am.templateFromPaths(paths...)
}

func (am *Alertmanager) templateFromPaths(paths ...string) (*template.Template, error) {
	tmpl, err := template.FromGlobs(paths...)
	if err != nil {
		return nil, err
	}
	externalURL, err := url.Parse(am.Settings.AppURL)
	if err != nil {
		return nil, err
	}
	tmpl.ExternalURL = externalURL
	return tmpl, nil
}

// applyConfig applies a new configuration by re-initializing all components using the configuration provided.
// It is not safe to call concurrently.
func (am *Alertmanager) applyConfig(cfg *apimodels.PostableUserConfig, rawConfig []byte) (err error) {
	// First, let's make sure this config is not already loaded
	var configChanged bool
	if rawConfig == nil {
		enc, err := json.Marshal(cfg.AlertmanagerConfig)
		if err != nil {
			// In theory, this should never happen.
			return err
		}
		rawConfig = enc
	}

	if am.configHash != md5.Sum(rawConfig) {
		configChanged = true
	}

	if cfg.TemplateFiles == nil {
		cfg.TemplateFiles = map[string]string{}
	}
	cfg.TemplateFiles["__default__.tmpl"] = channels.DefaultTemplateString

	// next, we need to make sure we persist the templates to disk.
	paths, templatesChanged, err := PersistTemplates(cfg, am.WorkingDirPath())
	if err != nil {
		return err
	}

	// If neither the configuration nor templates have changed, we've got nothing to do.
	if !configChanged && !templatesChanged {
		am.logger.Debug("neither config nor template have changed, skipping configuration sync.")
		return nil
	}

	// With the templates persisted, create the template list using the paths.
	tmpl, err := am.templateFromPaths(paths...)
	if err != nil {
		return err
	}

	// Finally, build the integrations map using the receiver configuration and templates.
	integrationsMap, err := am.buildIntegrationsMap(cfg.AlertmanagerConfig.Receivers, tmpl)
	if err != nil {
		return fmt.Errorf("failed to build integration map: %w", err)
	}
	// Now, let's put together our notification pipeline
	routingStage := make(notify.RoutingStage, len(integrationsMap))

	if am.inhibitor != nil {
		am.inhibitor.Stop()
	}
	if am.dispatcher != nil {
		am.dispatcher.Stop()
	}

	am.inhibitor = inhibit.NewInhibitor(am.alerts, cfg.AlertmanagerConfig.InhibitRules, am.marker, am.gokitLogger)
	am.silencer = silence.NewSilencer(am.silences, am.marker, am.gokitLogger)

	meshStage := notify.NewGossipSettleStage(am.peer)
	inhibitionStage := notify.NewMuteStage(am.inhibitor)
	silencingStage := notify.NewMuteStage(am.silencer)
	for name := range integrationsMap {
		stage := am.createReceiverStage(name, integrationsMap[name], am.waitFunc, am.notificationLog)
		routingStage[name] = notify.MultiStage{meshStage, silencingStage, inhibitionStage, stage}
	}

	am.route = dispatch.NewRoute(cfg.AlertmanagerConfig.Route, nil)
	am.dispatcher = dispatch.NewDispatcher(am.alerts, am.route, routingStage, am.marker, am.timeoutFunc, &nilLimits{}, am.gokitLogger, am.dispatcherMetrics)

	am.wg.Add(1)
	go func() {
		defer am.wg.Done()
		am.dispatcher.Run()
	}()

	am.wg.Add(1)
	go func() {
		defer am.wg.Done()
		am.inhibitor.Run()
	}()

	am.config = cfg
	am.configHash = md5.Sum(rawConfig)

	return nil
}

func (am *Alertmanager) WorkingDirPath() string {
	return filepath.Join(am.Settings.DataPath, workingDir, strconv.Itoa(int(am.orgID)))
}

// buildIntegrationsMap builds a map of name to the list of Grafana integration notifiers off of a list of receiver config.
func (am *Alertmanager) buildIntegrationsMap(receivers []*apimodels.PostableApiReceiver, templates *template.Template) (map[string][]notify.Integration, error) {
	integrationsMap := make(map[string][]notify.Integration, len(receivers))
	for _, receiver := range receivers {
		integrations, err := am.buildReceiverIntegrations(receiver, templates)
		if err != nil {
			return nil, err
		}
		integrationsMap[receiver.Name] = integrations
	}

	return integrationsMap, nil
}

type NotificationChannel interface {
	notify.Notifier
	notify.ResolvedSender
}

// buildReceiverIntegrations builds a list of integration notifiers off of a receiver config.
func (am *Alertmanager) buildReceiverIntegrations(receiver *apimodels.PostableApiReceiver, tmpl *template.Template) ([]notify.Integration, error) {
	var integrations []notify.Integration
	for i, r := range receiver.GrafanaManagedReceivers {
		n, err := am.buildReceiverIntegration(r, tmpl)
		if err != nil {
			return nil, err
		}
		integrations = append(integrations, notify.NewIntegration(n, n, r.Type, i))
	}
	return integrations, nil
}

func (am *Alertmanager) buildReceiverIntegration(r *apimodels.PostableGrafanaReceiver, tmpl *template.Template) (NotificationChannel, error) {
	// secure settings are already encrypted at this point
	secureSettings := securejsondata.SecureJsonData(make(map[string][]byte, len(r.SecureSettings)))

	for k, v := range r.SecureSettings {
		d, err := base64.StdEncoding.DecodeString(v)
		if err != nil {
			return nil, InvalidReceiverError{
				Receiver: r,
				Err:      errors.New("failed to decode secure setting"),
			}
		}
		secureSettings[k] = d
	}

	var (
		cfg = &channels.NotificationChannelConfig{
			UID:                   r.UID,
			Name:                  r.Name,
			Type:                  r.Type,
			DisableResolveMessage: r.DisableResolveMessage,
			Settings:              r.Settings,
			SecureSettings:        secureSettings,
		}
		n   NotificationChannel
		err error
	)
	switch r.Type {
	case "email":
		n, err = channels.NewEmailNotifier(cfg, tmpl) // Email notifier already has a default template.
	case "pagerduty":
		n, err = channels.NewPagerdutyNotifier(cfg, tmpl)
	case "pushover":
		n, err = channels.NewPushoverNotifier(cfg, tmpl)
	case "slack":
		n, err = channels.NewSlackNotifier(cfg, tmpl)
	case "telegram":
		n, err = channels.NewTelegramNotifier(cfg, tmpl)
	case "victorops":
		n, err = channels.NewVictoropsNotifier(cfg, tmpl)
	case "teams":
		n, err = channels.NewTeamsNotifier(cfg, tmpl)
	case "dingding":
		n, err = channels.NewDingDingNotifier(cfg, tmpl)
	case "kafka":
		n, err = channels.NewKafkaNotifier(cfg, tmpl)
	case "webhook":
		n, err = channels.NewWebHookNotifier(cfg, tmpl)
	case "sensugo":
		n, err = channels.NewSensuGoNotifier(cfg, tmpl)
	case "discord":
		n, err = channels.NewDiscordNotifier(cfg, tmpl)
	case "googlechat":
		n, err = channels.NewGoogleChatNotifier(cfg, tmpl)
	case "LINE":
		n, err = channels.NewLineNotifier(cfg, tmpl)
	case "threema":
		n, err = channels.NewThreemaNotifier(cfg, tmpl)
	case "opsgenie":
		n, err = channels.NewOpsgenieNotifier(cfg, tmpl)
	case "prometheus-alertmanager":
		n, err = channels.NewAlertmanagerNotifier(cfg, tmpl)
	default:
		return nil, InvalidReceiverError{
			Receiver: r,
			Err:      fmt.Errorf("notifier %s is not supported", r.Type),
		}
	}

	if err != nil {
		return nil, InvalidReceiverError{
			Receiver: r,
			Err:      err,
		}
	}

	return n, nil
}

// PutAlerts receives the alerts and then sends them through the corresponding route based on whenever the alert has a receiver embedded or not
func (am *Alertmanager) PutAlerts(postableAlerts apimodels.PostableAlerts) error {
	now := time.Now()
	alerts := make([]*types.Alert, 0, len(postableAlerts.PostableAlerts))
	var validationErr *AlertValidationError
	for _, a := range postableAlerts.PostableAlerts {
		alert := &types.Alert{
			Alert: model.Alert{
				Labels:       model.LabelSet{},
				Annotations:  model.LabelSet{},
				StartsAt:     time.Time(a.StartsAt),
				EndsAt:       time.Time(a.EndsAt),
				GeneratorURL: a.GeneratorURL.String(),
			},
			UpdatedAt: now,
		}

		for k, v := range a.Labels {
			if len(v) == 0 || k == ngmodels.NamespaceUIDLabel { // Skip empty and namespace UID labels.
				continue
			}
			alert.Alert.Labels[model.LabelName(k)] = model.LabelValue(v)
		}
		for k, v := range a.Annotations {
			if len(v) == 0 { // Skip empty annotation.
				continue
			}
			alert.Alert.Annotations[model.LabelName(k)] = model.LabelValue(v)
		}

		// Ensure StartsAt is set.
		if alert.StartsAt.IsZero() {
			if alert.EndsAt.IsZero() {
				alert.StartsAt = now
			} else {
				alert.StartsAt = alert.EndsAt
			}
		}
		// If no end time is defined, set a timeout after which an alert
		// is marked resolved if it is not updated.
		if alert.EndsAt.IsZero() {
			alert.Timeout = true
			alert.EndsAt = now.Add(defaultResolveTimeout)
		}

		if alert.EndsAt.After(now) {
			am.Metrics.Firing().Inc()
		} else {
			am.Metrics.Resolved().Inc()
		}

		if err := validateAlert(alert); err != nil {
			if validationErr == nil {
				validationErr = &AlertValidationError{}
			}
			validationErr.Alerts = append(validationErr.Alerts, a)
			validationErr.Errors = append(validationErr.Errors, err)
			am.Metrics.Invalid().Inc()
			continue
		}

		alerts = append(alerts, alert)
	}

	if err := am.alerts.Put(alerts...); err != nil {
		// Notification sending alert takes precedence over validation errors.
		return err
	}
	if validationErr != nil {
		// Even if validationErr is nil, the require.NoError fails on it.
		return validationErr
	}
	return nil
}

// validateAlert is a.Validate() while additionally allowing
// space for label and annotation names.
func validateAlert(a *types.Alert) error {
	if a.StartsAt.IsZero() {
		return fmt.Errorf("start time missing")
	}
	if !a.EndsAt.IsZero() && a.EndsAt.Before(a.StartsAt) {
		return fmt.Errorf("start time must be before end time")
	}
	if err := validateLabelSet(a.Labels); err != nil {
		return fmt.Errorf("invalid label set: %s", err)
	}
	if len(a.Labels) == 0 {
		return fmt.Errorf("at least one label pair required")
	}
	if err := validateLabelSet(a.Annotations); err != nil {
		return fmt.Errorf("invalid annotations: %s", err)
	}
	return nil
}

// validateLabelSet is ls.Validate() while additionally allowing
// space for label names.
func validateLabelSet(ls model.LabelSet) error {
	for ln, lv := range ls {
		if !isValidLabelName(ln) {
			return fmt.Errorf("invalid name %q", ln)
		}
		if !lv.IsValid() {
			return fmt.Errorf("invalid value %q", lv)
		}
	}
	return nil
}

// isValidLabelName is ln.IsValid() without restrictions other than it can not be empty.
// The regex for Prometheus data model is ^[a-zA-Z_][a-zA-Z0-9_]*$.
func isValidLabelName(ln model.LabelName) bool {
	if len(ln) == 0 {
		return false
	}

	return utf8.ValidString(string(ln))
}

// AlertValidationError is the error capturing the validation errors
// faced on the alerts.
type AlertValidationError struct {
	Alerts []amv2.PostableAlert
	Errors []error // Errors[i] refers to Alerts[i].
}

func (e AlertValidationError) Error() string {
	errMsg := ""
	if len(e.Errors) != 0 {
		errMsg = e.Errors[0].Error()
		for _, e := range e.Errors[1:] {
			errMsg += ";" + e.Error()
		}
	}
	return errMsg
}

// createReceiverStage creates a pipeline of stages for a receiver.
func (am *Alertmanager) createReceiverStage(name string, integrations []notify.Integration, wait func() time.Duration, notificationLog notify.NotificationLog) notify.Stage {
	var fs notify.FanoutStage
	for i := range integrations {
		recv := &nflogpb.Receiver{
			GroupName:   name,
			Integration: integrations[i].Name(),
			Idx:         uint32(integrations[i].Index()),
		}
		var s notify.MultiStage
		s = append(s, notify.NewWaitStage(wait))
		s = append(s, notify.NewDedupStage(&integrations[i], notificationLog, recv))
		s = append(s, notify.NewRetryStage(integrations[i], name, am.stageMetrics))
		s = append(s, notify.NewSetNotifiesStage(notificationLog, recv))

		fs = append(fs, s)
	}
	return fs
}

func (am *Alertmanager) waitFunc() time.Duration {
	return time.Duration(am.peer.Position()) * am.peerTimeout
}

func (am *Alertmanager) timeoutFunc(d time.Duration) time.Duration {
	// time.Duration d relates to the receiver's group_interval. Even with a group interval of 1s,
	// we need to make sure (non-position-0) peers in the cluster wait before flushing the notifications.
	if d < notify.MinTimeout {
		d = notify.MinTimeout
	}
	return d + am.waitFunc()
}

type nilLimits struct{}

func (n nilLimits) MaxNumberOfAggregationGroups() int { return 0 }<|MERGE_RESOLUTION|>--- conflicted
+++ resolved
@@ -9,7 +9,6 @@
 	"fmt"
 	"net/url"
 	"path/filepath"
-	"regexp"
 	"strconv"
 	"sync"
 	"time"
@@ -25,7 +24,6 @@
 	"github.com/prometheus/alertmanager/notify"
 	"github.com/prometheus/alertmanager/provider/mem"
 	"github.com/prometheus/alertmanager/silence"
-	pb "github.com/prometheus/alertmanager/silence/silencepb"
 	"github.com/prometheus/alertmanager/template"
 	"github.com/prometheus/alertmanager/types"
 	"github.com/prometheus/client_golang/prometheus"
@@ -82,29 +80,10 @@
 `
 )
 
-<<<<<<< HEAD
-func init() {
-	silence.ValidateMatcher = func(m *pb.Matcher) error {
-		switch m.Type {
-		case pb.Matcher_EQUAL, pb.Matcher_NOT_EQUAL:
-			if !model.LabelValue(m.Pattern).IsValid() {
-				return fmt.Errorf("invalid label value %q", m.Pattern)
-			}
-		case pb.Matcher_REGEXP, pb.Matcher_NOT_REGEXP:
-			if _, err := regexp.Compile(m.Pattern); err != nil {
-				return fmt.Errorf("invalid regular expression %q: %s", m.Pattern, err)
-			}
-		default:
-			return fmt.Errorf("unknown matcher type %q", m.Type)
-		}
-		return nil
-	}
-=======
 type ClusterPeer interface {
 	AddState(string, cluster.State, prometheus.Registerer) cluster.ClusterChannel
 	Position() int
 	WaitReady(context.Context) error
->>>>>>> 4eff8462
 }
 
 type Alertmanager struct {
